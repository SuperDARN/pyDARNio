--- conflicted
+++ resolved
@@ -40,13 +40,8 @@
 
 from typing import List, Union
 
-<<<<<<< HEAD
-from pydarnio import (dmap_exceptions, DmapArray, DmapScalar,
-                      dmap2dict, dict2dmap)
-=======
 from pydarnio import dmap_exceptions
 from pydarnio import DmapArray, DmapScalar, dmap2dict, dict2dmap
->>>>>>> d1191dd6
 
 # Keeping these global definitions for readability purposes
 # Data types use in s
