--- conflicted
+++ resolved
@@ -40,14 +40,8 @@
 
 from typing import List, Union
 
-<<<<<<< HEAD
 from pydarnio import (dmap_exceptions, DmapArray, DmapScalar,
                       dmap2dict, dict2dmap)
-=======
-from pyDARNio import dmap_exceptions
-from pyDARNio import DmapArray, DmapScalar
-from pyDARNio import dmap2dict, dict2dmap
->>>>>>> d265435c
 
 # Keeping these global definitions for readability purposes
 # Data types use in s
