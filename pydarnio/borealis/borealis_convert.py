# Copyright 2019 SuperDARN Canada, University of Saskatchewan
# Author: Marci Detwiller
"""
This file contains classes and functions for
converting of Borealis file types.

Classes
-------
BorealisConvert: Writes Borealis SuperDARN files types to
    SuperDARN SDARN files with DMap record structure

Exceptions
----------
BorealisFileTypeError
BorealisFieldMissingError
BorealisExtraFieldError
BorealisDataFormatTypeError
BorealisConversionTypesError
BorealisConvert2IqdatError
BorealisConvert2RawacfError

See Also
--------
BorealisRead
BorealisWrite
BorealisSiteRead
BorealisSiteWrite
BorealisArrayRead
BorealisArrayWrite

Notes
-----
BorealisConvert makes use of SDARNWrite to write to SuperDARN file types

For more information on Borealis data files and how they convert to dmap,
see: https://borealis.readthedocs.io/en/master/

Future Work
-----------
Update noise values in SDarn fields when these can be calculated.

"""
import logging
import numpy as np

from datetime import datetime
from typing import Union

from pydarnio import (borealis_exceptions, BorealisRead, SDarnWrite, dict2dmap)

pyDARNio_log = logging.getLogger('pyDARNio')

# 3 letter radar code, mapped to station id for SDarn files conversion.
# TODO: when merged with plotting, remove this dictionary and call the
#    one in the plotting folder... also move Radars.py to a more
#    central location.
code_to_stid = {
    "tst": 0,
    "gbr": 1,
    "sch": 2,
    "kap": 3,
    "hal": 4,
    "sas": 5,
    "pgr": 6,
    "kod": 7,
    "sto": 8,
    "pyk": 9,
    "han": 10,
    "san": 11,
    "sys": 12,
    "sye": 13,
    "tig": 14,
    "ker": 15,
    "ksr": 16,
    "unw": 18,
    "zho": 19,
    "mcm": 20,
    "fir": 21,
    "sps": 22,
    "bpk": 24,
    "wal": 32,
    "bks": 33,
    "hok": 40,
    "hkw": 41,
    "inv": 64,
    "rkn": 65,
    "cly": 66,
    "dce": 96,
    "svb": 128,
    "fhw": 204,
    "fhe": 205,
    "cvw": 206,
    "cve": 207,
    "adw": 208,
    "ade": 209,
    "ekb": 512,
}


class BorealisConvert(BorealisRead):
    """
    Class for converting Borealis filetypes to SDARN DMap filetypes.

    See Also
    --------
    BorealisRawacf
    BorealisBfiq
    Rawacf
    Iqdat
    BorealisRead
    BorealisSiteRead
    BorealisArrayRead
    SDarnWrite

    Attributes
    ----------
    allowed_conversions: dict
        Mapping of allowed Borealis types to their corresponding
        SDARN DMap converted types.
    filename: str; borealis_filename: str
        The filename of the Borealis HDF5 file being read.
    borealis_filetype: str
        The type of Borealis file. Types include:
        'bfiq'
        'rawacf'
    reader: Union[BorealisSiteWrite, BorealisArrayWrite]
        the wrapped BorealisSiteRead or BorealisArrayRead instance
    borealis_file_structure: Union[str, None]
        The structure of the file read, 'site' or 'array'. Default None.
    records: OrderedDict{dict}; borealis_records: OrderedDict{dict}
        The Borealis data in a dictionary of records, according to the
        site file format. The conversion functions use
        record format only as that is what is used by SDARN DMap
        files.
    arrays: dict
        The Borealis data in a dictionary of arrays, according to the
        restructured array file format.
    record_names: list[str]
        A sorted list of the set of record names in the HDF5 file read.
        These correspond to Borealis file record write times (in ms since
        epoch), and are equal to the group names in the site file types.
    sdarn_filename: str
        The filename of the SDARN DMap file to be written.
    sdarn_dmap_records: list[dict]
        The converted DMap records to write to file.
    sdarn_dict: dict
        The dictionary of SDARN records before the conversion to DMap format.
    sdarn_filetype: str
        The dmap filetype converted to. 'rawacf' and 'iqdat' are allowed.
    borealis_slice_id: int
        The slice id of the file being converted. Used as channel identifier
        in SDARN DMap records.
    scaling_factor: int
        The scaling factor the data has been multiplied by before converting
        to integers for the corresponding dmap format.
    """

    __allowed_conversions = {'rawacf': 'rawacf', 'bfiq': 'iqdat'}

    def __init__(self, borealis_filename: str, borealis_filetype: str,
                 sdarn_filename: str, borealis_slice_id: int = None,
                 borealis_file_structure: Union[str, None] = None,
                 scaling_factor: int = 1):
        """
        Convert HDF5 Borealis records to a given SDARN file with DMap format.

        Parameters
        ----------
        borealis_filename: str
            file name containing Borealis hdf5 data. Name contains slice id
            and allows the file read.
        borealis_filetype: str
            The type of Borealis file. Types allowed to convert:
            'bfiq' -> 'iqdat'
            'rawacf' -> 'rawacf'
        sdarn_filename: str
            The filename of the SDARN DMap file to be written.
        borealis_slice_id: int
            The slice id of the file being converted. Only necessary for
            files produced by Borealis versions before v0.5.
        borealis_file_structure: Union[str, None]
            The write structure of the file provided. Possible types are
            'site', 'array', or None. If None (default), array read will be
            attempted first followed by site.
        scaling_factor : int
            A scaling factor to adjust the integer values by, as the precision
            of bfiq and rawacf floating points are much greater than the int16
            can accommodate. This value is provided to multiply the data
            by before converting to int, to allow the noise floor to be
            seen, for instance.

        Raises
        ------
        BorealisStructureError
        BorealisConversionTypesError
        ConvertFileOverWriteError
        """

        super(BorealisConvert, self).__init__(borealis_filename,
                                              borealis_filetype,
                                              borealis_file_structure)

        # Attributes written in the parent init (BorealisRead):
        #   filename : str
        #   borealis_filetype : str
        #   reader: Union[BorealisSiteRead, BorealisArrayRead]
        #   borealis_file_structure : str
        #   records : dict (of data)
        #   arrays : dict (of data)

        self.borealis_records = self.records
        self.sdarn_filename = sdarn_filename
        self.borealis_filename = self.filename

        try:
            first_key = self.record_names[0]
            self._borealis_slice_id = self.records[first_key]['slice_id']
        except KeyError as kerr:
            if borealis_slice_id is not None:
                self._borealis_slice_id = int(borealis_slice_id)
            else:
                raise borealis_exceptions.BorealisStructureError(
                    'The slice_id could not be found in the file: Borealis '
                    'files produced before Borealis v0.5 must provide the '
<<<<<<< HEAD
                    'slice_id value to the BorealisConvert class.') from kerr
=======
                    'borealis_slice_id optional argument to the '
                    'BorealisConvert class.') from e
>>>>>>> d1191dd6

        self._sdarn_dmap_records = {}
        self._sdarn_dict = {}
        self._scaling_factor = scaling_factor
        try:
            self._sdarn_filetype = self.__allowed_conversions[
                    self.borealis_filetype]
        except KeyError:
            raise borealis_exceptions.BorealisConversionTypesError(
                self.sdarn_filename, self.borealis_filetype,
                self.__allowed_conversions)

        if self.borealis_filename == self.sdarn_filename:
            raise borealis_exceptions.ConvertFileOverWriteError(
                    self.borealis_filename)
        self._write_to_sdarn()

    def __repr__(self):
        """ for representation of the class object"""

        return "{class_name}({records}{borealis_filetype}{sdarn_filename})"\
               "".format(class_name=self.__class__.__name__,
                         records=self.records,
                         borealis_filetype=self.borealis_filetype,
                         sdarn_filename=self.sdarn_filename)

    def __str__(self):
        """ for printing of the class object"""

        return "Converting {total_records} {borealis_filetype} records into "\
               "DMap SDARN records and writing to file {sdarn_filename}."\
               "".format(total_records=len(self.borealis_records.keys()),
                         borealis_filetype=self.borealis_filetype,
                         sdarn_filename=self.sdarn_filename)

    @property
    def sdarn_dmap_records(self):
        """
        The converted SDARN DMap records to write to file.
        """
        return self._sdarn_dmap_records

    @property
    def sdarn_dict(self):
        """
        The converted SDARN records as a dictionary, before being converted
        to DMap.
        """
        return self._sdarn_dict

    @property
    def sdarn_filetype(self):
        """
        The dmap filetype converted to. 'rawacf' and 'iqdat' are allowed.
        """
        return self._sdarn_filetype

    @property
    def borealis_slice_id(self):
        """
        The slice id of the file being converted. Used as channel identifier
        in SDARN DMap records.
        """
        return self._borealis_slice_id

    @property
    def scaling_factor(self):
        """
        The scaling factor the data has been multiplied by before converting
        to integers for the corresponding dmap format.
        """
        return self._scaling_factor

    def _write_to_sdarn(self) -> str:
        """
        Write the Borealis records as SDARN DMap records to a file using
        pyDARNio.

        Returns
        -------
        sdarn_filename, the name of the SDARN file written.
        """

        self._convert_records_to_dmap()
        sdarn_writer = SDarnWrite(self._sdarn_dmap_records,
                                  self.sdarn_filename)
        if self.sdarn_filetype == 'iqdat':
            sdarn_writer.write_iqdat(self.sdarn_filename)
        elif self.sdarn_filetype == 'rawacf':
            sdarn_writer.write_rawacf(self.sdarn_filename)
        return self.sdarn_filename

    def _convert_records_to_dmap(self):
        """
        Convert the Borealis records to the a DMap filetype according to
        the origin filetype.

        Raises
        ------
        BorealisConversionTypesError
        """
        if self.sdarn_filetype == 'iqdat':
            if self._is_convertible_to_iqdat():
                self._convert_bfiq_to_iqdat()
        elif self.sdarn_filetype == 'rawacf':
            if self._is_convertible_to_rawacf():
                self._convert_rawacf_to_rawacf()
        else:  # nothing else is currently supported
            raise borealis_exceptions.BorealisConversionTypesError(
                self.sdarn_filename, self.borealis_filetype,
                self.__allowed_conversions)

    def _is_convertible_to_iqdat(self) -> bool:
        """
        Checks if the file is convertible to iqdat.

        The file is convertible if:
            - the origin filetype is bfiq
            - the blanked_samples array = pulses array for all records
            - the pulse_phase_offset array contains all zeroes for all records

        Raises
        ------
        BorealisConversionTypesError
        BorealisConvert2IqdatError

        Returns
        -------
        True if convertible to the IQDAT format
        """
        if self.borealis_filetype != 'bfiq':
            raise borealis_exceptions.BorealisConversionTypesError(
                self.sdarn_filename, self.borealis_filetype,
                self.__allowed_conversions)
        else:  # There are some specific things to check
            for record_key, record in self.borealis_records.items():
                sample_spacing = int(record['tau_spacing'] /
                                     record['tx_pulse_len'])
                if not np.array_equal(record['blanked_samples'],
                                      record['pulses'] *
                                      sample_spacing):
                    raise borealis_exceptions.\
                            BorealisConvert2IqdatError(
                                'Increased complexity: Borealis bfiq file'
                                ' record {} blanked_samples {} does not equate'
                                ' to pulses array converted to sample number '
                                '{} * {}'.format(record_key,
                                                 record['blanked_samples'],
                                                 record['pulses'],
                                                 int(record['tau_spacing'] /
                                                     record['tx_pulse_len'])))
                if not all([x == 0 for x in record['pulse_phase_offset']]):
                    raise borealis_exceptions.\
                            BorealisConvert2IqdatError(
                                'Increased complexity: Borealis bfiq file '
                                'record {} pulse_phase_offset {} contains '
                                'non-zero values.'.format(
                                    record_key, record['pulse_phase_offset']))
        return True

    def _is_convertible_to_rawacf(self) -> bool:
        """
        Checks if the file is convertible to rawacf.

        The file is convertible if:
            - the origin filetype is rawacf
            - the blanked_samples array = pulses array for all records
            - the pulse_phase_offset array contains all zeroes for all records

        TODO: should this fail for multiple beams in the same
        integration time. IE, is it ok for dmap files to have multiple
        records with same origin time and timestamps due to a different
        beam azimuth.

        Raises
        ------
        BorealisConversionTypesError
        BorealisConvert2RawacfError

        Returns
        -------
        True if convertible to the RAWACF format
        """
        if self.borealis_filetype != 'rawacf':
            raise borealis_exceptions.\
                    BorealisConversionTypesError(self.sdarn_filename,
                                                 self.borealis_filetype,
                                                 self.__allowed_conversions)
        else:  # There are some specific things to check
            for record_key, record in self.borealis_records.items():
                sample_spacing = int(record['tau_spacing'] /
                                     record['tx_pulse_len'])
                if not np.array_equal(record['blanked_samples'],
                                      record['pulses'] *
                                      sample_spacing):
                    raise borealis_exceptions.\
                            BorealisConvert2RawacfError(
                                'Increased complexity: Borealis rawacf file'
                                ' record {} blanked_samples {} does not equate'
                                ' to pulses array converted to sample number '
                                '{} * {}'.format(record_key,
                                                 record['blanked_samples'],
                                                 record['pulses'],
                                                 int(record['tau_spacing'] /
                                                     record['tx_pulse_len'])))

        return True

    def _convert_bfiq_to_iqdat(self):
        """
        Conversion for bfiq to iqdat SDARN DMap records.

        See Also
        --------
        __convert_bfiq_record
        https://superdarn.github.io/rst/superdarn/src.doc/rfc/0027.html
        https://borealis.readthedocs.io/en/master/
        BorealisBfiq
        Iqdat

        Raises
        ------
        BorealisConvert2IqdatError

        Notes
        -----
        SuperDARN RFC 0027 specifies that the dimensions of the data in
        iqdat should be by number of sequences, number of arrays, number
        of samples, 2 (i+q). There is some history where the dimensions were
        instead sequences, samples, arrays, 2(i+q). We have chosen to
        use the former, as it is consistent with the rest of SuperDARN Canada
        radars at this time and is as specified in the document. This means
        that you may need to use make_raw with the -d option in RST if you
        wish to process the resulting iqdat into rawacf.

        Returns
        -------
        dmap_recs, the records converted to DMap format
        """
        try:
            recs = []
            for record in self.borealis_records.items():
                sdarn_record_dict = \
                        self.__convert_bfiq_record(self.borealis_slice_id,
                                                   record,
                                                   self.borealis_filename,
                                                   self.scaling_factor)
                recs.append(sdarn_record_dict)
            self._sdarn_dict = recs
            self._sdarn_dmap_records = dict2dmap(recs)
        except Exception as e:
            raise borealis_exceptions.BorealisConvert2IqdatError(e) from e

    @staticmethod
    def __convert_bfiq_record(borealis_slice_id: int,
                              borealis_bfiq_record: tuple,
                              origin_string: str,
                              scaling_factor: int = 1) -> dict:
        """
        Converts a single record dict of Borealis bfiq data to a SDARN DMap
        record dict.

        Parameters
        ----------
        borealis_slice_id : int
            slice id integer of the borealis data, for conversion. Used
            as SDARN DMap channel identifier.
        borealis_bfiq_record : tuple(str, dict)
            Key is bfiq record timestamp, value is dictionary of bfiq
            record data.
        origin_string : str
            String representing origin of the Borealis data, typically
            Borealis filename.
        scaling_factor : int
            A scaling factor to adjust the integer values by, as the precision
            of bfiq floating points are much greater than the int16 can
            accommodate. This value is provided to multiply the data
            by before converting to int, to allow the noise floor to be
            seen, for instance.

        Notes
        -----
        The scaling_factor can cause the data to scale outside the limits of
        int16, at which point the data will be equal to the int16 max or min.
        """

        # key value pair from Borealis bfiq record.
        (record_key, record_dict) = borealis_bfiq_record

        # data_descriptors (dimensions) are num_antenna_arrays,
        # num_sequences, num_beams, num_samps
        # scale by normalization and then scale to integer max as per
        # dmap style
        data = record_dict['data'].reshape(record_dict['data_dimensions']).\
            astype(np.complex64) / record_dict['data_normalization_factor'] *\
            np.iinfo(np.int16).max * scaling_factor

        # Borealis git tag version numbers. If not a tagged version,
        # then use 255.255
        if record_dict['borealis_git_hash'][0] == 'v' and \
                record_dict['borealis_git_hash'][2] == '.':

            borealis_major_revision = record_dict['borealis_git_hash'][1]
            borealis_minor_revision = record_dict['borealis_git_hash'][3]
        else:
            borealis_major_revision = 255
            borealis_minor_revision = 255

        # base offset for setting the toff field in SDARN DMap iqdat file.
        offset = 2 * record_dict['antenna_arrays_order'].shape[0] * \
            record_dict['num_samps']

        for beam_index, beam in enumerate(record_dict['beam_nums']):
            # grab this beam's data
            # shape is now num_antenna_arrays x num_sequences
            # x num_samps
            this_data = data[:, :, beam_index, :]
            # iqdat shape is num_sequences x num_antennas_arrays x
            # num_samps x 2 (real, imag), flattened
            reshaped_data = []
            for i in range(record_dict['num_sequences']):
                # get the samples for each array 1 after the other
                arrays = [this_data[x, i, :]
                          for x in range(this_data.shape[0])]
                # append
                reshaped_data.append(np.ravel(arrays))

            # (num_sequences x num_antenna_arrays x num_samps,
            # flattened)
            flattened_data = np.array(reshaped_data).flatten()

            int_data = np.empty(flattened_data.size * 2, dtype=np.float64)
            int_data[0::2] = flattened_data.real
            int_data[1::2] = flattened_data.imag

            np.minimum(int_data, 32767, int_data)
            np.maximum(int_data, -32768, int_data)

            int_data = np.array(int_data, dtype=np.int16)

            # flattening done in convert_to_dmap_datastructures
            sdarn_record_dict = {
                'radar.revision.major': np.int8(borealis_major_revision),
                'radar.revision.minor': np.int8(borealis_minor_revision),
                'origin.code': np.int8(100),  # indicating Borealis
                'origin.time':
                    datetime.\
                    utcfromtimestamp(record_dict['sqn_timestamps'][0]).\
                    strftime("%c"),
                'origin.command': 'Borealis ' + \
                                  record_dict['borealis_git_hash'] + \
                                  ' ' + record_dict['experiment_name'],
                'cp': np.int16(record_dict['experiment_id']),
                'stid': np.int16(code_to_stid[record_dict['station']]),
                'time.yr': np.int16(datetime.
                                    utcfromtimestamp(
                                        record_dict['sqn_timestamps'][0]).
                                    year),
                'time.mo': np.int16(datetime.
                                    utcfromtimestamp(
                                        record_dict['sqn_timestamps'][0]).
                                    month),
                'time.dy': np.int16(datetime.
                                    utcfromtimestamp(
                                        record_dict['sqn_timestamps'][0]).
                                    day),
                'time.hr': np.int16(datetime.
                                    utcfromtimestamp(
                                        record_dict['sqn_timestamps'][0]).
                                    hour),
                'time.mt': np.int16(datetime.
                                    utcfromtimestamp(
                                        record_dict['sqn_timestamps'][0]).
                                    minute),
                'time.sc': np.int16(datetime.
                                    utcfromtimestamp(
                                        record_dict['sqn_timestamps'][0]).
                                    second),
                'time.us': np.int32(datetime.
                                    utcfromtimestamp(
                                        record_dict['sqn_timestamps'][0]).
                                    microsecond),
                'txpow': np.int16(-1),
                'nave': np.int16(record_dict['num_sequences']),
                'atten': np.int16(0),
                'lagfr': np.int16(record_dict['first_range_rtt']),
                # smsep is in us; conversion from seconds
                'smsep': np.int16(1e6 / record_dict['rx_sample_rate']),
                'ercod': np.int16(0),
                # TODO: currently not implemented
                'stat.agc': np.int16(0),
                # TODO: currently not implemented
                'stat.lopwr': np.int16(0),
                # TODO: currently not implemented
                'noise.search': np.float32(record_dict['noise_at_freq'][0]),
                # TODO: currently not implemented
                'noise.mean': np.float32(0),
                'channel': np.int16(borealis_slice_id),
                'bmnum': np.int16(beam),
                'bmazm': np.float32(record_dict['beam_azms'][beam_index]),
                'scan': np.int16(record_dict['scan_start_marker']),
                # no digital receiver offset or rxrise required in
                # Borealis
                'offset': np.int16(0),
                'rxrise': np.int16(0),
                'intt.sc': np.int16(np.floor(record_dict['int_time'])),
                'intt.us': np.int32(np.fmod(record_dict['int_time'], 1.0) * \
                                    1e6),
                'txpl': np.int16(record_dict['tx_pulse_len']),
                'mpinc': np.int16(record_dict['tau_spacing']),
                'mppul': np.int16(len(record_dict['pulses'])),
                # an alternate lag-zero will be given, so subtract 1.
                'mplgs': np.int16(record_dict['lags'].shape[0] - 1),
                'nrang': np.int16(record_dict['num_ranges']),
                'frang': np.int16(round(record_dict['first_range'])),
                'rsep': np.int16(round(record_dict['range_sep'])),
                'xcf': np.int16('intf' in record_dict['antenna_arrays_order']),
                'tfreq': np.int16(record_dict['freq']),
                # mxpwr filler; cannot specify this information
                'mxpwr': np.int32(-1),
                # lvmax RST default
                'lvmax': np.int32(20000),
                'iqdata.revision.major': np.int32(1),
                'iqdata.revision.minor': np.int32(0),
                'combf': 'Converted from Borealis file: ' + origin_string +\
                         ' record ' + str(record_key) + \
                         ' with scaling factor = ' + str(scaling_factor) + \
                         ' ; Number of beams in record: ' + \
                         str(len(record_dict['beam_nums'])) + ' ; ' + \
                         record_dict['experiment_comment'] + ' ; ' + \
                         record_dict['slice_comment'],
                'seqnum': np.int32(record_dict['num_sequences']),
                'chnnum': np.int32(record_dict['antenna_arrays_order'].
                                   shape[0]),
                'smpnum': np.int32(record_dict['num_samps']),
                # NOTE: The following is a hack. This is currently how
                # iqdat files are being processed . RST make_raw does
                # not use first range information at all, only skip
                # number.
                # However ROS provides the number of ranges to the
                # first range as the skip number. Skip number is
                # documented as number to identify bad ranges due
                # to digital receiver rise time. Borealis skpnum should
                # in theory =0 as the first sample from Borealis
                # decimated (prebfiq) data is centred on the first
                # pulse.
                'skpnum': np.int32(record_dict['first_range'] / \
                                   record_dict['range_sep']),
                'ptab': record_dict['pulses'].astype(np.int16),
                'ltab': record_dict['lags'].astype(np.int16),
                # timestamps in ms, convert to seconds and us.
                'tsc': np.array([np.floor(x/1e3) for x in
                                 record_dict['sqn_timestamps']],
                                dtype=np.int32),
                'tus': np.array([np.fmod(x, 1000.0) * 1e3 for x in
                                 record_dict['sqn_timestamps']],
                                dtype=np.int32),
                'tatten': np.array([0] * record_dict['num_sequences'],
                                   dtype=np.int16),
                'tnoise': record_dict['noise_at_freq'].astype(np.float32),
                'toff': np.array([i * offset for i in
                                  range(record_dict['num_sequences'])],
                                 dtype=np.int32),
                'tsze': np.array([offset] * record_dict['num_sequences'],
                                 dtype=np.int32),
                'data': int_data
            }
        return sdarn_record_dict

    def _convert_rawacf_to_rawacf(self):
        """
        Conversion for Borealis hdf5 rawacf to SDARN DMap rawacf files.

        See Also
        --------
        __convert_rawacf_record
        https://superdarn.github.io/rst/superdarn/src.doc/rfc/0008.html
        https://borealis.readthedocs.io/en/master/
        BorealisRawacf
        Rawacf

        Raises
        ------
        BorealisConvert2RawacfError

        Returns
        -------
        dmap_recs, the records converted to DMap format
        """
        try:
            recs = []
            for record in self.borealis_records.items():
                sdarn_record_dict = \
                        self.__convert_rawacf_record(self.borealis_slice_id,
                                                     record,
                                                     self.borealis_filename,
                                                     self.scaling_factor)
                recs.append(sdarn_record_dict)
            self._sdarn_dict = recs
            self._sdarn_dmap_records = dict2dmap(recs)
        except Exception as e:
            raise borealis_exceptions.BorealisConvert2RawacfError(e) from e

    @staticmethod
    def __convert_rawacf_record(borealis_slice_id: int,
                                borealis_rawacf_record: tuple,
                                origin_string: str,
                                scaling_factor: int = 1) -> dict:
        """
        Converts a single record dict of Borealis rawacf data to a SDARN DMap
        record dict.

        Parameters
        ----------
        borealis_slice_id : int
            slice id integer of the borealis data, for conversion. Used
            as SDARN DMap channel identifier.
        borealis_rawacf_record : tuple(str, dict)
            Key is rawacf record timestamp, value is dictionary of rawacf
            record data.
        origin_string : str
            String representing origin of the Borealis data, typically
            Borealis filename.
        scaling_factor : int
            A scaling factor to adjust the integer values by, as the precision
            of floating points are much greater than the int16 can
            accommodate. This value is provided to multiply the data
            by before converting to int, to allow the noise floor to be
            seen, for instance.
        """

        # key value pair from Borealis record dictionary
        (record_key, record_dict) = borealis_rawacf_record

        shaped_data = {}
        # correlation_descriptors are num_beams, num_ranges, num_lags
        # scale by the scale squared to make up for the multiply
        # in correlation (integer max squared)
        shaped_data['main_acfs'] = record_dict['main_acfs'].reshape(
            record_dict['correlation_dimensions']).astype(
            np.complex64) *\
            ((np.iinfo(np.int16).max**2 * scaling_factor) /
             (record_dict['data_normalization_factor']**2))

        if 'intf_acfs' in record_dict.keys():
            shaped_data['intf_acfs'] = record_dict['intf_acfs'].reshape(
                record_dict['correlation_dimensions']).astype(np.complex64) *\
                ((np.iinfo(np.int16).max**2 * scaling_factor) /
                 (record_dict['data_normalization_factor']**2))
        if 'xcfs' in record_dict.keys():
            shaped_data['xcfs'] = record_dict['xcfs'].reshape(
                record_dict['correlation_dimensions']).astype(np.complex64) *\
                ((np.iinfo(np.int16).max**2 * scaling_factor) /
                 (record_dict['data_normalization_factor']**2))

        # Borealis git tag version numbers. If not a tagged version,
        # then use 255.255
        if record_dict['borealis_git_hash'][0] == 'v' and \
                record_dict['borealis_git_hash'][2] == '.':
            borealis_major_revision = record_dict['borealis_git_hash'][1]
            borealis_minor_revision = record_dict['borealis_git_hash'][3]
        else:
            borealis_major_revision = 255
            borealis_minor_revision = 255

        for beam_index, beam in enumerate(record_dict['beam_nums']):
            # this beam, all ranges lag 0
            lag_zero = shaped_data['main_acfs'][beam_index, :, 0]
            lag_zero[-10:] = shaped_data['main_acfs'][beam_index, -10:, -1]
            lag_zero_power = (lag_zero.real**2 + lag_zero.imag**2)**0.5

            correlation_dict = {}
            for key in shaped_data:
                # num_ranges x num_lags (complex)
                this_correlation = shaped_data[key][beam_index, :, :-1]
                # set the lag0 to the alternate lag0 for the end of the
                # array (when interference of first pulse would occur)
                this_correlation[-10:, 0] = \
                    shaped_data[key][beam_index, -10:, -1]
                # shape num_beams x num_ranges x num_la gs, now
                # num_ranges x num_lags-1 b/c alternate lag-0 combined
                # with lag-0 (only used for last ranges)

                # (num_ranges x num_lags, flattened)
                flattened_data = np.array(this_correlation).flatten()

                int_data = np.empty(flattened_data.size * 2, dtype=np.float32)
                int_data[0::2] = flattened_data.real
                int_data[1::2] = flattened_data.imag
                # num_ranges x num_lags x 2; num_lags is one less than
                # in Borealis file because Borealis keeps alternate
                # lag0
                new_data = int_data.reshape(
                    record_dict['correlation_dimensions'][1],
                    record_dict['correlation_dimensions'][2]-1,
                    2)
                # NOTE: Flattening happening in
                # convert_to_dmap_datastructures
                # place the SDARN-style array in the dict
                correlation_dict[key] = new_data

            sdarn_record_dict = {
                'radar.revision.major': np.int8(borealis_major_revision),
                'radar.revision.minor': np.int8(borealis_minor_revision),
                'origin.code': np.int8(100),  # indicating Borealis
                'origin.time':
                    datetime.\
                    utcfromtimestamp(record_dict['sqn_timestamps'][0]).\
                    strftime("%c"),
                'origin.command': 'Borealis ' +\
                                  record_dict['borealis_git_hash'] +\
                                  ' ' + record_dict['experiment_name'],
                'cp': np.int16(record_dict['experiment_id']),
                'stid': np.int16(code_to_stid[record_dict['station']]),
                'time.yr': np.int16(datetime.
                                    utcfromtimestamp(
                                        record_dict['sqn_timestamps'][0]).
                                    year),
                'time.mo': np.int16(datetime.
                                    utcfromtimestamp(
                                        record_dict['sqn_timestamps'][0]).
                                    month),
                'time.dy': np.int16(datetime.
                                    utcfromtimestamp(
                                        record_dict['sqn_timestamps'][0]).
                                    day),
                'time.hr': np.int16(datetime.
                                    utcfromtimestamp(
                                        record_dict['sqn_timestamps'][0]).
                                    hour),
                'time.mt': np.int16(datetime.
                                    utcfromtimestamp(
                                        record_dict['sqn_timestamps'][0]).
                                    minute),
                'time.sc': np.int16(datetime.
                                    utcfromtimestamp(
                                        record_dict['sqn_timestamps'][0]).
                                    second),
                'time.us': np.int32(datetime.
                                    utcfromtimestamp(
                                        record_dict['sqn_timestamps'][0]).
                                    microsecond),
                'txpow': np.int16(-1),
                # see Borealis documentation
                'nave': np.int16(record_dict['num_sequences']),
                'atten': np.int16(0),
                'lagfr': np.int16(record_dict['first_range_rtt']),
                'smsep': np.int16(1e6/record_dict['rx_sample_rate']),
                'ercod': np.int16(0),
                # TODO: currently not implemented
                'stat.agc': np.int16(0),
                # TODO: currently not implemented
                'stat.lopwr': np.int16(0),
                # TODO: currently not implemented
                'noise.search': np.float32(record_dict['noise_at_freq'][0]),
                # TODO: currently not implemented
                'noise.mean': np.float32(0),
                'channel': np.int16(borealis_slice_id),
                'bmnum': np.int16(beam),
                'bmazm': np.float32(record_dict['beam_azms'][beam_index]),
                'scan': np.int16(record_dict['scan_start_marker']),
                # no digital receiver offset or rxrise required in
                # Borealis
                'offset': np.int16(0),
                'rxrise': np.int16(0),
                'intt.sc': np.int16(np.floor(record_dict['int_time'])),
                'intt.us': np.int32(np.fmod(record_dict['int_time'], 1.0) * \
                                    1e6),
                'txpl': np.int16(record_dict['tx_pulse_len']),
                'mpinc': np.int16(record_dict['tau_spacing']),
                'mppul': np.int16(len(record_dict['pulses'])),
                # an alternate lag-zero will be given.
                'mplgs': np.int16(record_dict['lags'].shape[0] - 1),
                'nrang': np.int16(record_dict['correlation_dimensions'][1]),
                'frang': np.int16(round(record_dict['first_range'])),
                'rsep': np.int16(round(record_dict['range_sep'])),
                # False if list is empty.
                'xcf': np.int16(bool('xcfs' in record_dict.keys())),
                'tfreq': np.int16(record_dict['freq']),
                'mxpwr': np.int32(-1),
                'lvmax': np.int32(20000),
                'rawacf.revision.major': np.int32(1),
                'rawacf.revision.minor': np.int32(0),
                'combf': 'Converted from Borealis file: ' + origin_string + \
                         ' record ' + str(record_key) + \
                         ' with scaling factor = ' + str(scaling_factor) + \
                         ' ; Number of beams in record: ' + \
                         str(len(record_dict['beam_nums'])) + ' ; ' + \
                         record_dict['experiment_comment'] + ' ; ' + \
                         record_dict['slice_comment'],
                'thr': np.float32(0),
                'ptab': record_dict['pulses'].astype(np.int16),
                'ltab': record_dict['lags'].astype(np.int16),
                'pwr0': lag_zero_power.astype(np.float32),
                # list from 0 to num_ranges
                'slist': np.array(list(
                            range(0, record_dict['correlation_dimensions'][1]))
                            ).astype(np.int16),
                'acfd': correlation_dict['main_acfs'],
                'xcfd': correlation_dict['xcfs']
            }

        return sdarn_record_dict<|MERGE_RESOLUTION|>--- conflicted
+++ resolved
@@ -222,12 +222,8 @@
                 raise borealis_exceptions.BorealisStructureError(
                     'The slice_id could not be found in the file: Borealis '
                     'files produced before Borealis v0.5 must provide the '
-<<<<<<< HEAD
-                    'slice_id value to the BorealisConvert class.') from kerr
-=======
                     'borealis_slice_id optional argument to the '
                     'BorealisConvert class.') from e
->>>>>>> d1191dd6
 
         self._sdarn_dmap_records = {}
         self._sdarn_dict = {}
