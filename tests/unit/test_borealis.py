--- conflicted
+++ resolved
@@ -29,257 +29,6 @@
     """
 
     def setUp(self):
-<<<<<<< HEAD
-        self.rawacf_site_file_path = borealis_site_rawacf_file_v04
-        self.bfiq_site_file_path = borealis_site_bfiq_file_v04
-        self.antennas_site_file_path = borealis_site_antennas_iq_file_v04
-        self.rawrf_site_file_path = borealis_site_rawrf_file_v04
-        self.nonexistent_dir_path = './dog/somefile.rawacf'
-        self.nonexistent_file_path = '../test_files/somefile.rawacf'
-        self.empty_file_path = borealis_empty_file
-        self.rawacf_array_file_path = borealis_array_rawacf_file_v04
-        self.bfiq_array_file_path = borealis_array_bfiq_file_v04
-        self.antennas_array_file_path = borealis_array_antennas_iq_file_v04
-
-    def test_read_site_bfiq(self):
-        """
-        Test reading records from bfiq.
-
-        Checks:
-            - returns correct data structures, both records and arrays
-                (restructuring happens internally)
-            - returns expected values
-        """
-        dm = pydarnio.BorealisRead(self.bfiq_site_file_path, 'bfiq', 'site')
-        records = dm.records
-        first_record = records[dm.record_names[0]]
-        self.assertIsInstance(records, collections.OrderedDict)
-        self.assertIsInstance(first_record, dict)
-        self.assertIsInstance(first_record['num_slices'], np.int64)
-
-        arrays = dm.arrays
-        self.assertIsInstance(arrays, dict)
-        self.assertIsInstance(arrays['num_slices'], np.ndarray)
-        self.assertIsInstance(arrays['num_slices'][0], np.int64)
-        del dm, records, arrays
-
-    def test_read_site_rawacf(self):
-        """
-        Test reading records from rawacf.
-
-        Checks:
-            - returns correct data structures, both records and arrays
-                (restructuring happens internally)
-            - returns expected values
-        """
-        dm = pydarnio.BorealisRead(self.rawacf_site_file_path, 'rawacf',
-                                   'site')
-        records = dm.records
-        first_record = records[dm.record_names[0]]
-        self.assertIsInstance(records, collections.OrderedDict)
-        self.assertIsInstance(first_record, dict)
-        self.assertIsInstance(first_record['num_slices'], np.int64)
-
-        arrays = dm.arrays
-        self.assertIsInstance(arrays, dict)
-        self.assertIsInstance(arrays['num_slices'], np.ndarray)
-        self.assertIsInstance(arrays['num_slices'][0], np.int64)
-        del dm, records, arrays
-
-    def test_read_site_antennas_iq(self):
-        """
-        Test reading records from antennas_iq.
-
-        Checks:
-            - returns correct data structures, both records and arrays
-                (restructuring happens internally)
-            - returns expected values
-        """
-        dm = pydarnio.BorealisRead(self.antennas_site_file_path,
-                                   'antennas_iq', 'site')
-        records = dm.records
-        first_record = records[dm.record_names[0]]
-        self.assertIsInstance(records, collections.OrderedDict)
-        self.assertIsInstance(first_record, dict)
-        self.assertIsInstance(first_record['num_slices'], np.int64)
-
-        arrays = dm.arrays
-        self.assertIsInstance(arrays, dict)
-        self.assertIsInstance(arrays['num_slices'], np.ndarray)
-        self.assertIsInstance(arrays['num_slices'][0], np.int64)
-        del dm, records, arrays
-
-    # TODO add rawrf file for test
-    # def test_read_site_rawrf(self):
-    #     """
-    #     Test reading records from antennas_iq.
-
-    #     Checks:
-    #         - returns correct data structures
-    #         - returns expected values
-    #     """
-    #     dm = pydarnio.BorealisSiteRead(self.rawrf_site_file_path, 'rawrf',
-    #                                  'site')
-    #     records = dm.records
-    #     first_record = records[dm.record_names[0]]
-    #     self.assertIsInstance(records, collections.OrderedDict)
-    #     self.assertIsInstance(first_record, dict)
-    #     self.assertIsInstance(first_record['num_slices'], np.int64)
-
-    def test_read_array_bfiq(self):
-        """
-        Test reading records from bfiq.
-
-        Checks:
-            - returns correct data structures, both records and arrays
-                (restructuring happens internally)
-            - returns expected values
-        """
-        dm = pydarnio.BorealisRead(self.bfiq_array_file_path, 'bfiq', 'array')
-        arrays = dm.arrays
-        self.assertIsInstance(arrays, dict)
-        self.assertIsInstance(arrays['num_slices'], np.ndarray)
-        self.assertIsInstance(arrays['num_slices'][0], np.int64)
-
-        records = dm.records
-        first_record = records[dm.record_names[0]]
-        self.assertIsInstance(records, collections.OrderedDict)
-        self.assertIsInstance(first_record, dict)
-        self.assertIsInstance(first_record['num_slices'], np.int64)
-        del dm, records, arrays
-
-    def test_read_array_rawacf(self):
-        """
-        Test reading records from rawacf.
-
-        Checks:
-            - returns correct data structures, both records and arrays
-                (restructuring happens internally)
-            - returns expected values
-        """
-        dm = pydarnio.BorealisRead(self.rawacf_array_file_path, 'rawacf',
-                                   'array')
-        arrays = dm.arrays
-        self.assertIsInstance(arrays, dict)
-        self.assertIsInstance(arrays['num_slices'], np.ndarray)
-        self.assertIsInstance(arrays['num_slices'][0], np.int64)
-
-        records = dm.records
-        first_record = records[dm.record_names[0]]
-        self.assertIsInstance(records, collections.OrderedDict)
-        self.assertIsInstance(first_record, dict)
-        self.assertIsInstance(first_record['num_slices'], np.int64)
-        del dm, records, arrays
-
-    def test_read_array_antennas_iq(self):
-        """
-        Test reading records from bfiq.
-
-        Checks:
-            - returns correct data structures, both records and arrays
-                (restructuring happens internally)
-            - returns expected values
-        """
-        dm = pydarnio.BorealisRead(self.antennas_array_file_path,
-                                   'antennas_iq', 'array')
-        arrays = dm.arrays
-        self.assertIsInstance(arrays, dict)
-        self.assertIsInstance(arrays['num_slices'], np.ndarray)
-        self.assertIsInstance(arrays['num_slices'][0], np.int64)
-
-        records = dm.records
-        first_record = records[dm.record_names[0]]
-        self.assertIsInstance(records, collections.OrderedDict)
-        self.assertIsInstance(first_record, dict)
-        self.assertIsInstance(first_record['num_slices'], np.int64)
-        del dm, records, arrays
-
-    def test_return_reader(self):
-        """
-        Test the internal BorealisRead return_reader function which should
-        be able to determine which structure of file to use
-        if none is provided.
-        """
-        site_reader = pydarnio.BorealisRead(self.bfiq_site_file_path, 'bfiq')
-        record_data = site_reader.records
-        random_key = random.choice(list(record_data.keys()))
-        self.assertIsInstance(record_data[random_key]['num_slices'], np.int64)
-
-        array_reader = pydarnio.BorealisRead(self.bfiq_array_file_path, 'bfiq')
-        array_data = array_reader.arrays
-        self.assertIsInstance(array_data['num_slices'], np.ndarray)
-
-    # READ FAILURE TESTS
-
-    def test_incorrect_path(self):
-        """
-        Testing BorealisSiteRead and BorealisArrayRead constructor with
-        a non-existent folder.
-
-        Expected behaviour: raise OSError
-        """
-        self.assertRaises(OSError, pydarnio.BorealisRead,
-                          self.nonexistent_dir_path, 'rawacf', 'site')
-        self.assertRaises(OSError, pydarnio.BorealisRead,
-                          self.nonexistent_dir_path, 'rawacf', 'array')
-
-    def test_incorrect_file(self):
-        """
-        Tests if BorealisSiteRead and BorealisArrayRead constructor with
-        a non-existent file
-
-        Expected behaviour: raises OSError
-        """
-        self.assertRaises(OSError, pydarnio.BorealisRead,
-                          self.nonexistent_file_path, 'rawacf', 'site')
-        self.assertRaises(OSError, pydarnio.BorealisRead,
-                          self.nonexistent_file_path, 'rawacf', 'array')
-
-    def test_empty_file(self):
-        """
-        Tests if BorealisSiteRead and BorealisArrayRead constructor with
-        an empty file
-
-        Expected behaviour: raise OSError, unable to open
-            (file signature not found)
-            or raises HDF5ExtError (not an HDF5 file)
-        """
-        self.assertRaises(OSError,
-                          pydarnio.BorealisRead, self.empty_file_path,
-                          'rawacf', 'site')
-        HDF5ExtError = tables.exceptions.HDF5ExtError
-        self.assertRaises((OSError, HDF5ExtError),
-                          pydarnio.BorealisRead, self.empty_file_path,
-                          'rawacf', 'array')
-
-    def test_wrong_borealis_filetype(self):
-        """
-        Provide the wrong filetype.
-        """
-        wrong_filetype_exceptions = \
-            (pydarnio.borealis_exceptions.BorealisExtraFieldError,
-             pydarnio.borealis_exceptions.BorealisFieldMissingError,
-             pydarnio.borealis_exceptions.BorealisDataFormatTypeError)
-        self.assertRaises(wrong_filetype_exceptions, pydarnio.BorealisRead,
-                          self.bfiq_site_file_path, 'antennas_iq', 'site')
-
-    def test_wrong_borealis_file_structure(self):
-        """
-        Provide the wrong file structure.
-        """
-        wrong_file_structure_exceptions = \
-            (pydarnio.borealis_exceptions.BorealisStructureError)
-        self.assertRaises(wrong_file_structure_exceptions,
-                          pydarnio.BorealisRead,
-                          self.bfiq_site_file_path, 'bfiq', 'array')
-        self.assertRaises(wrong_file_structure_exceptions,
-                          pydarnio.BorealisRead,
-                          self.bfiq_array_file_path, 'bfiq', 'site')
-
-
-@pytest.mark.skip
-class TestBorealisRead_v05(TestBorealisRead_v04):
-=======
         self.test_file = "fake.file"
         self.test_dir = os.path.join("..", "testdir")
         self.data = None
@@ -296,7 +45,6 @@
 
 
 class TestBorealisReadSitev05(borealis_utils.TestReadBorealis):
->>>>>>> d1191dd6
     """
     Testing class for reading Borealis v05 Site data
     """
@@ -386,422 +134,6 @@
     """
 
     def setUp(self):
-<<<<<<< HEAD
-        self.rawacf_site_data = copy.deepcopy(
-            borealis_site_rawacf_data)
-        self.rawacf_site_missing_field = copy.deepcopy(
-            borealis_site_rawacf_data)
-        self.rawacf_site_extra_field = copy.deepcopy(
-            borealis_site_rawacf_data)
-        self.rawacf_site_incorrect_fmt = copy.deepcopy(
-            borealis_site_rawacf_data)
-        self.bfiq_site_data = copy.deepcopy(
-            borealis_site_bfiq_data)
-        self.bfiq_site_missing_field = copy.deepcopy(
-            borealis_site_bfiq_data)
-        self.bfiq_site_extra_field = copy.deepcopy(
-            borealis_site_bfiq_data)
-        self.bfiq_site_incorrect_fmt = copy.deepcopy(
-            borealis_site_bfiq_data)
-
-        self.rawacf_array_data = copy.deepcopy(
-            borealis_array_rawacf_data)
-        self.rawacf_array_missing_field = copy.deepcopy(
-            borealis_array_rawacf_data)
-        self.rawacf_array_extra_field = copy.deepcopy(
-            borealis_array_rawacf_data)
-        self.rawacf_array_incorrect_fmt = copy.deepcopy(
-            borealis_array_rawacf_data)
-        self.bfiq_array_data = copy.deepcopy(
-            borealis_array_bfiq_data)
-        self.bfiq_array_missing_field = copy.deepcopy(
-            borealis_array_bfiq_data)
-        self.bfiq_array_extra_field = copy.deepcopy(
-            borealis_array_bfiq_data)
-        self.bfiq_array_incorrect_fmt = copy.deepcopy(
-            borealis_array_bfiq_data)
-
-    # Read/write tests to check input vs output
-    def check_dictionaries_are_same(self, dict1, dict2):
-
-        self.assertEqual(sorted(list(dict1.keys())),
-                         sorted(list(dict2.keys())))
-        for key1, value1 in dict1.items():
-            if isinstance(value1, dict) or isinstance(value1, OrderedDict):
-                self.check_dictionaries_are_same(value1, dict2[key1])
-            elif isinstance(value1, np.ndarray):
-                self.assertTrue((value1 == dict2[key1]).all())
-            else:
-                self.assertEqual(value1, dict2[key1])
-
-        return True
-
-    def test_writing_site_rawacf(self):
-        """
-        Tests write_rawacf method - writes a rawacf file
-
-        Expected behaviour
-        ------------------
-        Rawacf file is produced
-        """
-        test_file = "./test_rawacf.rawacf.hdf5"
-        pydarnio.BorealisWrite(test_file, self.rawacf_site_data,
-                               'rawacf', 'site')
-        # only testing the file is created since it should only be created
-        # at the last step after all checks have passed
-        # Testing the integrity of the insides of the file will be part of
-        # integration testing since we need BorealisSiteRead for that.
-        self.assertTrue(os.path.isfile(test_file))
-        reader = pydarnio.BorealisRead(test_file, 'rawacf', 'site')
-        records = reader.records
-        dictionaries_are_same =\
-            self.check_dictionaries_are_same(records, self.rawacf_site_data)
-        self.assertTrue(dictionaries_are_same)
-        os.remove(test_file)
-
-    def test_missing_field_site_rawacf(self):
-        """
-        Tests write_rawacf method - writes a rawacf structure file for the
-        given data
-
-        Expected behaviour
-        ------------------
-        Raises BorealisFieldMissingError - because the rawacf data is
-        missing field num_sequences
-        """
-
-        keys = sorted(list(self.rawacf_site_missing_field.keys()))
-        del self.rawacf_site_missing_field[keys[0]]['num_sequences']
-
-        try:
-            pydarnio.BorealisWrite("test_rawacf.rawacf.hdf5",
-                                   self.rawacf_site_missing_field,
-                                   'rawacf', 'site')
-        except pydarnio.borealis_exceptions.BorealisFieldMissingError as err:
-            self.assertEqual(err.fields, {'num_sequences'})
-            self.assertEqual(err.record_name, keys[0])
-
-    def test_extra_field_site_rawacf(self):
-        """
-        Tests write_rawacf method - writes a rawacf structure file for the
-        given data
-
-        Expected behaviour
-        ------------------
-        Raises BorealisExtraFieldError because the rawacf data
-        has an extra field dummy
-        """
-        keys = sorted(list(self.rawacf_site_extra_field.keys()))
-        self.rawacf_site_extra_field[keys[0]]['dummy'] = 'dummy'
-        try:
-            pydarnio.BorealisWrite("test_rawacf.rawacf.hdf5",
-                                   self.rawacf_site_extra_field,
-                                   'rawacf', 'site')
-        except pydarnio.borealis_exceptions.BorealisExtraFieldError as err:
-            self.assertEqual(err.fields, {'dummy'})
-            self.assertEqual(err.record_name, keys[0])
-
-    def test_incorrect_data_format_site_rawacf(self):
-        """
-        Tests write_rawacf method - writes a rawacf structure file for the
-        given data
-
-        Expected Behaviour
-        -------------------
-        Raises BorealisDataFormatTypeError because the rawacf data has the
-        wrong type for the scan_start_marker field
-        """
-        keys = sorted(list(self.rawacf_site_incorrect_fmt.keys()))
-        self.rawacf_site_incorrect_fmt[keys[0]]['scan_start_marker'] = 1
-
-        try:
-            pydarnio.BorealisWrite("test_rawacf.rawacf.hdf5",
-                                   self.rawacf_site_incorrect_fmt,
-                                   'rawacf', 'site')
-        except pydarnio.borealis_exceptions.BorealisDataFormatTypeError as err:
-            self.assertEqual(
-                err.incorrect_types['scan_start_marker'],
-                "<class 'numpy.bool_'>")
-            self.assertEqual(err.record_name, keys[0])
-
-    def test_writing_site_bfiq(self):
-        """
-        Tests write_bfiq method - writes a bfiq file
-
-        Expected behaviour
-        ------------------
-        bfiq file is produced
-        """
-        test_file = "./test_bfiq.bfiq.hdf5"
-        pydarnio.BorealisWrite(test_file, self.bfiq_site_data, 'bfiq', 'site')
-        # only testing the file is created since it should only be created
-        # at the last step after all checks have passed
-        # Testing the integrity of the insides of the file will be part of
-        # integration testing since we need BorealisSiteRead for that.
-        self.assertTrue(os.path.isfile(test_file))
-        reader = pydarnio.BorealisRead(test_file, 'bfiq', 'site')
-        records = reader.records
-        dictionaries_are_same = \
-            self.check_dictionaries_are_same(records, self.bfiq_site_data)
-        self.assertTrue(dictionaries_are_same)
-        os.remove(test_file)
-
-    def test_missing_field_site_bfiq(self):
-        """
-        Tests write_bfiq method - writes a bfiq structure file for the
-        given data
-
-        Expected behaviour
-        ------------------
-        Raises BorealisFieldMissingError - because the bfiq data is
-        missing field antenna_arrays_order
-        """
-        keys = sorted(list(self.bfiq_site_missing_field.keys()))
-        del self.bfiq_site_missing_field[keys[0]]['antenna_arrays_order']
-
-        try:
-            _ = pydarnio.BorealisWrite("test_bfiq.bfiq.hdf5",
-                                       self.bfiq_site_missing_field,
-                                       'bfiq', 'site')
-        except pydarnio.borealis_exceptions.BorealisFieldMissingError as err:
-            self.assertEqual(err.fields, {'antenna_arrays_order'})
-            self.assertEqual(err.record_name, keys[0])
-
-    def test_extra_field_site_bfiq(self):
-        """
-        Tests write_bfiq method - writes a bfiq structure file for the
-        given data
-
-        Expected behaviour
-        ------------------
-        Raises BorealisExtraFieldError because the bfiq data
-        has an extra field dummy
-        """
-        keys = sorted(list(self.bfiq_site_extra_field.keys()))
-        self.bfiq_site_extra_field[keys[0]]['dummy'] = 'dummy'
-
-        try:
-            _ = pydarnio.BorealisWrite("test_bfiq.bfiq.hdf5",
-                                       self.bfiq_site_extra_field,
-                                       'bfiq', 'site')
-        except pydarnio.borealis_exceptions.BorealisExtraFieldError as err:
-            self.assertEqual(err.fields, {'dummy'})
-            self.assertEqual(err.record_name, keys[0])
-
-    def test_incorrect_data_format_site_bfiq(self):
-        """
-        Tests write_bfiq method - writes a bfiq structure file for the
-        given data
-
-        Expected Behaviour
-        -------------------
-        Raises BorealisDataFormatTypeError because the bfiq data has the
-        wrong type for the first_range_rtt field
-        """
-        keys = sorted(list(self.bfiq_site_incorrect_fmt.keys()))
-        self.bfiq_site_incorrect_fmt[keys[0]]['first_range_rtt'] = 5
-
-        try:
-            _ = pydarnio.BorealisWrite("test_bfiq.bfiq.hdf5",
-                                       self.bfiq_site_incorrect_fmt,
-                                       'bfiq', 'site')
-        except pydarnio.borealis_exceptions.BorealisDataFormatTypeError as err:
-            self.assertEqual(
-                err.incorrect_types['first_range_rtt'],
-                "<class 'numpy.float32'>")
-            self.assertEqual(err.record_name, keys[0])
-
-    def test_writing_array_rawacf(self):
-        """
-        Tests write_rawacf method - writes a rawacf file
-
-        Expected behaviour
-        ------------------
-        Rawacf file is produced
-        """
-        test_file = "test_rawacf.rawacf.hdf5"
-        _ = pydarnio.BorealisWrite(test_file,
-                                   self.rawacf_array_data, 'rawacf',
-                                   'array')
-        self.assertTrue(os.path.isfile(test_file))
-        reader = pydarnio.BorealisRead(test_file, 'rawacf', 'array')
-        data = reader.arrays
-        dictionaries_are_same =\
-            self.check_dictionaries_are_same(data, self.rawacf_array_data)
-        self.assertTrue(dictionaries_are_same)
-        os.remove(test_file)
-
-    def test_missing_field_array_rawacf(self):
-        """
-        Tests write_rawacf method - writes a rawacf structure file for the
-        given data
-
-        Expected behaviour
-        ------------------
-        Raises BorealisFieldMissingError - because the rawacf data is
-        missing field num_sequences
-        """
-
-        del self.rawacf_array_missing_field['num_sequences']
-
-        try:
-            _ = pydarnio.BorealisWrite("test_rawacf.rawacf.hdf5",
-                                       self.rawacf_array_missing_field,
-                                       'rawacf', 'array')
-        except pydarnio.borealis_exceptions.BorealisFieldMissingError as err:
-            self.assertEqual(err.fields, {'num_sequences'})
-
-    def test_extra_field_array_rawacf(self):
-        """
-        Tests write_rawacf method - writes a rawacf structure file for the
-        given data
-
-        Expected behaviour
-        ------------------
-        Raises BorealisExtraFieldError because the rawacf data
-        has an extra field dummy
-        """
-        self.rawacf_array_extra_field['dummy'] = 'dummy'
-        try:
-            _ = pydarnio.BorealisWrite("test_rawacf.rawacf.hdf5",
-                                       self.rawacf_array_extra_field,
-                                       'rawacf', 'array')
-        except pydarnio.borealis_exceptions.BorealisExtraFieldError as err:
-            self.assertEqual(err.fields, {'dummy'})
-
-    def test_incorrect_data_format_array_rawacf(self):
-        """
-        Tests write_rawacf method - writes a rawacf structure file for the
-        given data
-
-        Expected Behaviour
-        -------------------
-        Raises BorealisDataFormatTypeError because the rawacf data has the
-        wrong type for the scan_start_marker field
-        """
-        num_records =\
-            self.rawacf_array_incorrect_fmt['scan_start_marker'].shape[0]
-        self.rawacf_array_incorrect_fmt['scan_start_marker'] = \
-            np.array([1] * num_records)
-
-        try:
-            _ = pydarnio.BorealisWrite("test_rawacf.rawacf.hdf5",
-                                       self.rawacf_array_incorrect_fmt,
-                                       'rawacf', 'array')
-        except pydarnio.borealis_exceptions.BorealisDataFormatTypeError as err:
-            self.assertEqual(err.incorrect_types['scan_start_marker'],
-                             "np.ndarray of <class 'numpy.bool_'>")
-
-    def test_writing_array_bfiq(self):
-        """
-        Tests write_bfiq method - writes a bfiq file
-
-        Expected behaviour
-        ------------------
-        bfiq file is produced
-        """
-        test_file = "test_bfiq.bfiq.hdf5"
-        _ = pydarnio.BorealisWrite(test_file, self.bfiq_array_data,
-                                   'bfiq', 'array')
-        self.assertTrue(os.path.isfile(test_file))
-        reader = pydarnio.BorealisRead(test_file, 'bfiq', 'array')
-        data = reader.arrays
-        dictionaries_are_same = \
-            self.check_dictionaries_are_same(data,
-                                             self.bfiq_array_data)
-        self.assertTrue(dictionaries_are_same)
-        os.remove(test_file)
-
-    def test_missing_field_array_bfiq(self):
-        """
-        Tests write_bfiq method - writes a bfiq structure file for the
-        given data
-
-        Expected behaviour
-        ------------------
-        Raises BorealisFieldMissingError - because the bfiq data is
-        missing field antenna_arrays_order
-        """
-        del self.bfiq_array_missing_field['antenna_arrays_order']
-
-        try:
-            _ = pydarnio.BorealisWrite("test_bfiq.bfiq.hdf5",
-                                       self.bfiq_array_missing_field,
-                                       'bfiq', 'array')
-        except pydarnio.borealis_exceptions.BorealisFieldMissingError as err:
-            self.assertEqual(err.fields, {'antenna_arrays_order'})
-
-    def test_extra_field_array_bfiq(self):
-        """
-        Tests write_bfiq method - writes a bfiq structure file for the
-        given data
-
-        Expected behaviour
-        ------------------
-        Raises BorealisExtraFieldError because the bfiq data
-        has an extra field dummy
-        """
-        self.bfiq_array_extra_field['dummy'] = 'dummy'
-
-        try:
-            _ = pydarnio.BorealisWrite("test_bfiq.bfiq.hdf5",
-                                       self.bfiq_array_extra_field,
-                                       'bfiq', 'array')
-        except pydarnio.borealis_exceptions.BorealisExtraFieldError as err:
-            self.assertEqual(err.fields, {'dummy'})
-
-    def test_incorrect_data_format_array_bfiq(self):
-        """
-        Tests write_bfiq method - writes a bfiq structure file for the
-        given data
-
-        Expected Behaviour
-        -------------------
-        Raises BorealisDataFormatTypeError because the bfiq data has the
-        wrong type for the first_range_rtt field
-        """
-        self.bfiq_array_incorrect_fmt['first_range_rtt'] = 5
-
-        try:
-            _ = pydarnio.BorealisWrite("test_bfiq.bfiq.hdf5",
-                                       self.bfiq_array_incorrect_fmt,
-                                       'bfiq', 'array')
-        except pydarnio.borealis_exceptions.BorealisDataFormatTypeError as err:
-            self.assertEqual(
-                err.incorrect_types['first_range_rtt'],
-                "<class 'numpy.float32'>")
-
-    # # WRITE FAILURE TESTS
-
-    def test_wrong_borealis_filetype(self):
-        """
-        Provide the wrong filetype.
-        """
-        wrong_filetype_exceptions = \
-            (pydarnio.borealis_exceptions.BorealisExtraFieldError,
-             pydarnio.borealis_exceptions.BorealisFieldMissingError,
-             pydarnio.borealis_exceptions.BorealisDataFormatTypeError)
-        self.assertRaises(wrong_filetype_exceptions, pydarnio.BorealisWrite,
-                          'test_write_borealis_file.bfiq.hdf5',
-                          self.bfiq_site_data, 'antennas_iq', 'site')
-
-    def test_wrong_borealis_file_structure(self):
-        """
-        Provide the wrong file structure.
-        """
-        self.assertRaises(pydarnio.borealis_exceptions.BorealisStructureError,
-                          pydarnio.BorealisWrite,
-                          'test_write_borealis_file.bfiq.hdf5',
-                          self.bfiq_site_data,  'rawacf', 'array')
-        self.assertRaises(pydarnio.borealis_exceptions.BorealisStructureError,
-                          pydarnio.BorealisWrite,
-                          'test_write_borealis_file.bfiq.hdf5',
-                          self.bfiq_array_data, 'rawacf', 'site')
-
-
-@pytest.mark.skip
-class TestBorealisConvert(unittest.TestCase):
-=======
         self.write_func = pydarnio.BorealisWrite
         self.read_func = pydarnio.BorealisRead
         self.data_type = None
@@ -836,84 +168,11 @@
 
 
 class TestBorealisConvertArrayv04(borealis_utils.TestConvertBorealis):
->>>>>>> d1191dd6
     """
     Tests BorealisConvert class for V04 Array data conversion
     """
 
     def setUp(self):
-<<<<<<< HEAD
-        self.rawacf_array_data = copy.deepcopy(borealis_array_rawacf_data)
-        self.bfiq_array_data = copy.deepcopy(borealis_array_bfiq_data)
-
-        # write some v0.4 data
-        self.bfiq_test_file = "test_bfiq.bfiq.hdf5"
-        _ = pydarnio.BorealisWrite(self.bfiq_test_file,
-                                   self.bfiq_array_data, 'bfiq', 'array')
-        self.rawacf_test_file = "test_rawacf.rawacf.hdf5"
-        _ = pydarnio.BorealisWrite(self.rawacf_test_file,
-                                   self.rawacf_array_data,
-                                   'rawacf', 'array')
-
-        # get v0.5 data from file
-        self.bfiqv05_test_file = borealis_site_bfiq_file_v05
-        self.rawacfv05_test_file = borealis_site_rawacf_file_v05
-
-    def test_borealis_convert_to_rawacfv04(self):
-        """
-        Tests BorealisConvert to rawacf
-
-        Expected behaviour
-        ------------------
-        write a SDARN DMap rawacf
-        """
-        _ = pydarnio.BorealisConvert(self.rawacf_test_file, "rawacf",
-                                     "test_rawacf.rawacf.dmap",
-                                     borealis_slice_id=0,
-                                     borealis_file_structure='array')
-        self.assertTrue(os.path.isfile("test_rawacf.rawacf.dmap"))
-        os.remove("test_rawacf.rawacf.dmap")
-
-    def test_borealis_convert_to_iqdatv04(self):
-        """
-        Tests BorealisConvert to iqdat
-
-        Expected behaviour
-        ------------------
-        write a SDARN DMap iqdat
-        """
-
-        _ = pydarnio.BorealisConvert(self.bfiq_test_file, "bfiq",
-                                     "test_bfiq.bfiq.dmap",
-                                     borealis_slice_id=0,
-                                     borealis_file_structure='array')
-        self.assertTrue(os.path.isfile("test_bfiq.bfiq.dmap"))
-        os.remove("test_bfiq.bfiq.dmap")
-
-    def test_borealis_convert_to_rawacfv05(self):
-        _ = pydarnio.BorealisConvert(self.rawacfv05_test_file, "rawacf",
-                                     "test_rawacf.rawacf.dmap",
-                                     borealis_file_structure='site')
-        self.assertTrue(os.path.isfile("test_rawacf.rawacf.dmap"))
-        os.remove("test_rawacf.rawacf.dmap")
-
-    def test_borealis_convert_to_iqdatv05(self):
-        """
-        Tests BorealisConvert to iqdat
-
-        Expected behaviour
-        ------------------
-        write a SDARN DMap iqdat
-        """
-        _ = pydarnio.BorealisConvert(self.bfiqv05_test_file, "bfiq",
-                                     "test_bfiq.bfiq.dmap",
-                                     borealis_file_structure='site')
-        self.assertTrue(os.path.isfile("test_bfiq.bfiq.dmap"))
-        os.remove("test_bfiq.bfiq.dmap")
-
-
-if __name__ == '__main__':
-=======
         self.test_file = "fake.file"
         self.temp_file = "fake.temp"
         self.test_dir = os.path.join("..", "testdir")
@@ -927,7 +186,6 @@
 
 
 class TestBorealisConvertSitev05(borealis_utils.TestConvertBorealis):
->>>>>>> d1191dd6
     """
     Tests BorealisConvert class for V05 Site data conversion
     """
